<<<<<<< HEAD
# E-commerce Promotion Buy Tracker API

**FastAPI-based system for tracking user purchases during e-commerce promotion campaigns.** This API records customer buy transactions on promotional pages and provides analytics data to measure promotion effectiveness and customer engagement.

## 🎯 Purpose

This API serves as a **buy tracking and analytics system** for e-commerce promotional campaigns:

- **📊 Purchase Analytics**: Track user purchases on promotional pages
- **🔍 Campaign Performance**: Monitor promotion effectiveness through buy metrics  
- **👥 User Behavior**: Analyze customer purchasing patterns
- **⏱️ Timing Analysis**: Extract request generation timestamps for accurate analytics
- **📈 Real-time Stats**: Provide live campaign performance data
=======
# E-commerce Promotion API

API for tracking user visits during e-commerce promotion campaigns. This system tracks customer interactions and displays visitor counts as part of publicity efforts to encourage more participation in promotional events.
>>>>>>> 41290302

## Installation

This project uses Poetry for dependency management. Follow these steps to set up the development environment:

### Prerequisites

- Python 3.10-3.12
- Poetry (install from https://python-poetry.org/docs/#installation)

### Setup

1. Install dependencies:
   ```bash
   poetry lock
   poetry install --no-root
   ```

2. Install development dependencies (includes ruff for formatting):
   ```bash
   poetry install --no-root --with dev
   ```

## Development

### Code Formatting

This project uses Ruff for code formatting and linting.

#### Format code using ruff directly:
```bash
poetry run ruff format .
poetry run ruff check --fix .
```

#### Format code using the Makefile:
```bash
make format
```

### Project Structure

- `simple_api/` - Main source code directory
  - `main.py` - FastAPI application and endpoints
  - `models.py` - Pydantic data models
  - `database.py` - Mock database with thread-safe operations
  - `utils.py` - Utility functions (IP extraction, timestamp parsing)
  - `run.py` - Server startup script with configuration
- `docker/` - Docker configuration files
- `pyproject.toml` - Project configuration and dependencies
- `Makefile` - Development automation commands

## Running the API

### Starting the Server

The Buy Tracker API can be started in multiple ways, depending on your needs:

#### 1. **Using the run script (Recommended)**

**Default mode (4 workers, no reload):**
```bash
poetry run python -m simple_api.run
# OR using make
make run
```

**Development mode (with auto-reload):**
```bash
poetry run python -m simple_api.run --dev
# OR using make
make run-dev
```

**Custom number of workers:**
```bash
# 8 workers, no reload
poetry run python -m simple_api.run --n-workers 8

# 2 workers with development mode
poetry run python -m simple_api.run --n-workers 2 --dev

# Using make with custom arguments
make run ARGS="--n-workers 8 --dev"
```

#### 2. **Using FastAPI CLI**

**Default FastAPI CLI (4 workers, no reload):**
```bash
poetry run python -m simple_api.run --fastapi-cli
# OR using make
make run-fastapi
```

**FastAPI CLI with development mode:**
```bash
poetry run python -m simple_api.run --fastapi-cli --dev
# OR using make
make run-fastapi-dev
```

**FastAPI CLI with custom workers:**
```bash
# 8 workers, no reload
poetry run python -m simple_api.run --fastapi-cli --n-workers 8

# Custom workers with development mode
poetry run python -m simple_api.run --fastapi-cli --n-workers 2 --dev

# Using make with custom arguments
make run-fastapi ARGS="--n-workers 8"
```

**Direct FastAPI CLI (without run script):**
```bash
# Production mode
poetry run fastapi run --workers 4 --port 8080 simple_api/main.py

# Development mode with reload
poetry run fastapi run --workers 4 --port 8080 --reload simple_api/main.py
```

#### 3. **Using uvicorn directly:**
```bash
poetry run uvicorn simple_api.main:app --host 0.0.0.0 --port 8080 --reload
```

### Command Line Options

The `run.py` script supports the following options:

- `--n-workers N`: Number of worker processes (default: 4)
- `--dev`: Enable development mode with automatic reload on code changes
- `--fastapi-cli`: Use FastAPI CLI instead of uvicorn directly
- `--help`: Show help message with examples

**Important Notes:**
- When `--dev` is used without specifying `--n-workers`, it automatically defaults to 1 worker
- If you explicitly specify `--n-workers` with `--dev`, it must be set to 1 (validation will raise an error otherwise)
- Development mode (`--dev`) makes the server reload automatically when code changes are detected
- Production deployments should avoid using `--dev` flag for better performance

**Validation Rules:**
- `--dev` mode requires exactly 1 worker due to reload mechanism incompatibility with multiple processes
- The system will raise a `ValueError` with detailed instructions if you try to use `--dev` with `--n-workers > 1`

The API will be available at: **http://localhost:8080**

### API Documentation

- **Interactive API Documentation (Swagger):** http://localhost:8080/docs
- **Alternative Documentation (ReDoc):** http://localhost:8080/redoc

## 📋 API Endpoints

<<<<<<< HEAD
### 1. **POST /buy** - Log a customer purchase

**Purpose**: Records when a customer makes a purchase on a promotional page. This is the core endpoint for tracking buy transactions and building analytics data.
=======
#### 1. **POST /visit** - Log a customer visit to promotion
Logs when a customer visits the promotion pages and returns the total visitor count for publicity display.
>>>>>>> 41290302

**Request Body:**
```json
{
<<<<<<< HEAD
  "user_id": 12345,
  "promotion_id": 67890,
  "product_id": 11111, 
  "product_amount": 99.99
=======
  "user_id": "unique_customer_id",
  "page_url": "https://ecommerce.com/promotion",
  "user_agent": "Mozilla/5.0...",
  "ip_address": "192.168.1.1",
  "referrer": "https://google.com"
>>>>>>> 41290302
}
```

**Field Descriptions:**
- `user_id` (int): Unique identifier for the customer
- `promotion_id` (int): Unique identifier for the promotion campaign  
- `product_id` (int): Unique identifier for the purchased product
- `product_amount` (float): Purchase amount in currency units

**Response:**
```json
{
  "success": true,
<<<<<<< HEAD
  "buy_count": 1247,
  "message": "Buy logged successfully. Total buys: 1247"
=======
  "visit_count": 1247,
  "message": "Visit logged successfully. Total visits: 1247"
>>>>>>> 41290302
}
```

**Advanced: Timestamp Headers**

The API supports extracting request generation time from various HTTP headers for accurate timing analytics:

**Client Timestamp Headers:**
- `x-timestamp`: ISO datetime string (`2025-06-27T20:14:12Z`)
- `x-client-time`: Unix timestamp in seconds 
- `x-request-time`: Custom request timing
- `timestamp`: Simple timestamp header

**Infrastructure Timing Headers:**
- `x-request-start`: Proxy/Load balancer timestamps (usually milliseconds)
- `x-queue-start`: Queue timing from services like Heroku (microseconds) 
- `x-request-received`: Custom proxy headers
- `x-forwarded-start`: Load balancer start time

**Example curl commands:**

**Basic purchase logging:**
```bash
curl -X POST http://localhost:8080/buy \
  -H "Content-Type: application/json" \
<<<<<<< HEAD
  -d '{
    "user_id": 12345,
    "promotion_id": 67890,
    "product_id": 11111,
    "product_amount": 99.99
  }'
```

**With client timestamp for accurate analytics:**
```bash
curl -X POST http://localhost:8080/buy \
  -H "Content-Type: application/json" \
  -H "x-timestamp: $(date -u +%Y-%m-%dT%H:%M:%SZ)" \
  -d '{
    "user_id": 12345,
    "promotion_id": 67890,
    "product_id": 11111,
    "product_amount": 99.99
  }'
```

**With Unix timestamp:**
```bash  
curl -X POST http://localhost:8080/buy \
  -H "Content-Type: application/json" \
  -H "x-client-time: $(date +%s)" \
  -d '{
    "user_id": 12345,
    "promotion_id": 67890, 
    "product_id": 11111,
    "product_amount": 99.99
  }'
```

### 2. **GET /stats** - Get promotion campaign analytics

**Purpose**: Returns comprehensive analytics about promotion performance including buy metrics, server uptime, and campaign statistics for decision-making.
=======
  -d '{"user_id": "customer123", "page_url": "https://ecommerce.com/promotion"}'
```

#### 2. **GET /stats** - Get promotion campaign statistics  
Returns comprehensive statistics about the promotion campaign including visitor metrics and campaign performance.
>>>>>>> 41290302

**Query Parameters:**
- `timeframe_hours` (optional): Timeframe in hours for recent buys calculation
  - Default: `1.0` (1 hour)
  - Minimum: `0.1` (6 minutes) 
  - Maximum: `168.0` (1 week)

**Response:**
```json
{
  "uptime_seconds": 3600.5,
  "uptime_formatted": "1h 0m 0s", 
  "total_buys": 1247,
  "current_time": "2025-06-27T20:14:12.123456",
  "server_status": "healthy",
  "n_recent_buys": 45,
  "timeframe_hours": 1.0
}
```

**Field Descriptions:**
- `uptime_seconds`: Server uptime in seconds
- `uptime_formatted`: Human-readable uptime string
- `total_buys`: Total number of purchases recorded
- `current_time`: Current server timestamp
- `server_status`: Current server health status
- `n_recent_buys`: Number of purchases in the specified timeframe
- `timeframe_hours`: Timeframe used for recent buys calculation

**Example curl commands:**

**Default analytics (1 hour recent buys):**
```bash
curl http://localhost:8080/stats
```

**Custom timeframe (30 minutes recent buys):**
```bash
curl "http://localhost:8080/stats?timeframe_hours=0.5"
```

**Daily analytics (24 hours recent buys):**
```bash
curl "http://localhost:8080/stats?timeframe_hours=24.0"
```

**Weekly analytics (7 days recent buys):**
```bash
curl "http://localhost:8080/stats?timeframe_hours=168.0"
```

### 3. **GET /health** - Health check

**Purpose**: Simple health check endpoint for monitoring and load balancer health checks.

**Response:**
```json
{
  "status": "healthy",
  "timestamp": "2025-06-27T20:14:12.123456",
  "uptime_seconds": 3600.5
}
```

**Example curl command:**
```bash
curl http://localhost:8080/health
```

### 4. **GET /** - API Information

**Purpose**: Root endpoint providing basic API information and available endpoints.

**Response:**
```json
{
  "message": "Traffic Tracker API",
  "version": "0.1.0",
  "endpoints": {
    "POST /buy": "Log a user purchase",
    "GET /stats": "Get server statistics", 
    "GET /docs": "API documentation"
  }
}
```

## 🧪 Testing the API

### Manual Testing

#### Manual Testing

1. **Start the server:**
   ```bash
   make run
   # Server available at http://localhost:8080
   ```

<<<<<<< HEAD
2. **Test logging a purchase:**
=======
2. **Test logging a promotion visit:**
>>>>>>> 41290302
   ```bash
   curl -X POST http://localhost:8080/buy \
     -H "Content-Type: application/json" \
<<<<<<< HEAD
     -d '{
       "user_id": 12345,
       "promotion_id": 67890,
       "product_id": 11111,
       "product_amount": 99.99
     }'
   ```

3. **Check campaign analytics:**
   ```bash
   # Recent buys (last hour)
   curl http://localhost:8080/stats
   
   # Recent buys (last 30 minutes)  
=======
     -d '{"user_id": "test_customer", "page_url": "https://ecommerce.com/promotion"}'
   ```

3. **Check promotion statistics:**
   ```bash
   # Default campaign stats (1 hour recent visitors)
   curl http://localhost:8080/stats
   
   # Custom timeframe stats (30 minutes recent visitors)
>>>>>>> 41290302
   curl "http://localhost:8080/stats?timeframe_hours=0.5"
   
   # Daily analytics
   curl "http://localhost:8080/stats?timeframe_hours=24.0"
   ```

<<<<<<< HEAD
4. **Verify server health:**
   ```bash
   curl http://localhost:8080/health
   ```

### Performance Testing

Load test the API with Locust for promotion campaign simulation:
=======
#### Performance Testing

Load test the API with Locust:
>>>>>>> 41290302

```bash
# Install testing dependencies
pip install -r requirements.txt

# Start the API
make run

# Run load tests (separate terminal)
locust --host=http://localhost:8080
```

Then open http://localhost:8089 for the Locust web interface.

**Quick load tests:**
```bash
<<<<<<< HEAD
# Light load (10 concurrent users, 60 seconds)
locust --host=http://localhost:8080 --users 10 --spawn-rate 2 --run-time 60s --headless

# Heavy promotion traffic (100 concurrent users, 5 minutes)  
locust --host=http://localhost:8080 --users 100 --spawn-rate 10 --run-time 300s --headless

# Stress test (500 concurrent users, 10 minutes)
locust --host=http://localhost:8080 --users 500 --spawn-rate 25 --run-time 600s --headless
```

## 🏗️ Architecture & Features

### Core Features

- **🔒 Thread Safety**: Uses multiprocessing.Manager with locks to prevent race conditions during high-traffic promotion periods
- **💾 MockedDB**: Simulates purchase tracking database using shared memory objects for development/testing
- **📝 Auto Documentation**: FastAPI provides automatic API documentation and request validation
- **✅ Type Safety**: Pydantic ensures type safety for purchase data and analytics responses
- **🌐 IP Detection**: Automatically extracts real client IPs handling proxies and load balancers
- **⏱️ Timestamp Extraction**: Advanced request timing analysis from HTTP headers
- **📊 Real-time Analytics**: Live buy counting and statistics for promotion campaigns
- **🔧 Parameter Validation**: Automatic validation of timeframe_hours range (0.1-168.0)

### Data Models

**BuyRequest** (Input):
```python
{
    "user_id": int,          # Customer identifier
    "promotion_id": int,     # Promotion campaign ID  
    "product_id": int,       # Product identifier
    "product_amount": float  # Purchase amount
}
```

**BuyInformation** (Internal Storage):
```python
{
    "user_id": int,
    "promotion_id": int,
    "product_id": int, 
    "product_amount": float,
    "ip_address": str,       # Extracted client IP
    "timestamp": datetime    # Request generation time
}
```

**BuyResponse** (Output):
```python
{
    "success": bool,         # Operation success status
    "buy_count": int,        # Total buys recorded
    "message": str           # Human-readable response
}
```

### Error Handling

The API provides comprehensive error responses:

- **422 Unprocessable Entity**: Invalid request data (wrong types, missing fields)
- **500 Internal Server Error**: Server-side errors with detailed logging
- **404 Not Found**: Non-existent endpoints with helpful error messages

### Production Considerations

- **Multi-worker Setup**: Run with multiple workers for production traffic
- **Load Balancing**: API supports standard load balancer health checks
- **Monitoring**: Use `/health` endpoint for uptime monitoring
- **Analytics**: Use `/stats` endpoint for campaign performance tracking
- **Scaling**: Thread-safe design supports horizontal scaling

## 🐳 Docker Support

Docker configuration is available in the `docker/` directory for containerized deployment:

```bash
# Build and run with Docker Compose
docker-compose -f docker/docker-compose.yml up --build

# API will be available at http://localhost:8080
```

## 📈 Use Cases

### E-commerce Promotion Analytics

1. **Campaign Performance Tracking**
   - Monitor real-time purchase activity
   - Track promotion effectiveness 
   - Analyze customer buying patterns

2. **Customer Behavior Analysis**
   - Identify high-value customers
   - Track product popularity
   - Monitor purchase timing patterns

3. **Business Intelligence**
   - Generate campaign reports
   - Calculate conversion rates
   - Optimize promotion strategies

### Integration Examples

**JavaScript Frontend Integration:**
```javascript
// Log a purchase
const logPurchase = async (userId, promotionId, productId, amount) => {
  const response = await fetch('/buy', {
    method: 'POST',
    headers: {
      'Content-Type': 'application/json',
      'x-timestamp': new Date().toISOString()
    },
    body: JSON.stringify({
      user_id: userId,
      promotion_id: promotionId, 
      product_id: productId,
      product_amount: amount
    })
  });
  return response.json();
};

// Get campaign stats
const getCampaignStats = async (hours = 24) => {
  const response = await fetch(`/stats?timeframe_hours=${hours}`);
  return response.json();
};
```

**Python Client Integration:**
```python
import requests
from datetime import datetime

def log_purchase(user_id, promotion_id, product_id, amount):
    """Log a customer purchase with timestamp"""
    url = "http://localhost:8080/buy"
    headers = {
        "Content-Type": "application/json",
        "x-timestamp": datetime.now().isoformat() + "Z"
    }
    data = {
        "user_id": user_id,
        "promotion_id": promotion_id,
        "product_id": product_id, 
        "product_amount": amount
    }
    response = requests.post(url, json=data, headers=headers)
    return response.json()

def get_campaign_analytics(timeframe_hours=24):
    """Get promotion campaign analytics"""
    url = f"http://localhost:8080/stats?timeframe_hours={timeframe_hours}"
    response = requests.get(url)
    return response.json()
``` 
=======
# Light load (10 users, 60 seconds)
locust --host=http://localhost:8080 --users 10 --spawn-rate 2 --run-time 60s --headless

# Heavy load (100 users, 5 minutes)  
locust --host=http://localhost:8080 --users 100 --spawn-rate 10 --run-time 300s --headless
```

### Architecture Notes

- **Thread Safety:** Uses multiprocessing.Manager with locks to prevent race conditions during high-traffic promotion periods
- **MockedDB:** Simulates customer visit tracking database using shared memory objects
- **FastAPI:** Provides automatic API documentation and request validation for e-commerce integration
- **Pydantic:** Ensures type safety for customer visit data and promotion statistics
- **Campaign Analytics:** Real-time visitor counting and statistics for promotion publicity campaigns
- **Parameter Validation:** Automatically validates timeframe_hours range (0.1-168.0) for campaign reporting periods 
>>>>>>> 41290302
<|MERGE_RESOLUTION|>--- conflicted
+++ resolved
@@ -1,4 +1,3 @@
-<<<<<<< HEAD
 # E-commerce Promotion Buy Tracker API
 
 **FastAPI-based system for tracking user purchases during e-commerce promotion campaigns.** This API records customer buy transactions on promotional pages and provides analytics data to measure promotion effectiveness and customer engagement.
@@ -12,11 +11,6 @@
 - **👥 User Behavior**: Analyze customer purchasing patterns
 - **⏱️ Timing Analysis**: Extract request generation timestamps for accurate analytics
 - **📈 Real-time Stats**: Provide live campaign performance data
-=======
-# E-commerce Promotion API
-
-API for tracking user visits during e-commerce promotion campaigns. This system tracks customer interactions and displays visitor counts as part of publicity efforts to encourage more participation in promotional events.
->>>>>>> 41290302
 
 ## Installation
 
@@ -173,30 +167,17 @@
 
 ## 📋 API Endpoints
 
-<<<<<<< HEAD
 ### 1. **POST /buy** - Log a customer purchase
 
 **Purpose**: Records when a customer makes a purchase on a promotional page. This is the core endpoint for tracking buy transactions and building analytics data.
-=======
-#### 1. **POST /visit** - Log a customer visit to promotion
-Logs when a customer visits the promotion pages and returns the total visitor count for publicity display.
->>>>>>> 41290302
 
 **Request Body:**
 ```json
 {
-<<<<<<< HEAD
   "user_id": 12345,
   "promotion_id": 67890,
   "product_id": 11111, 
   "product_amount": 99.99
-=======
-  "user_id": "unique_customer_id",
-  "page_url": "https://ecommerce.com/promotion",
-  "user_agent": "Mozilla/5.0...",
-  "ip_address": "192.168.1.1",
-  "referrer": "https://google.com"
->>>>>>> 41290302
 }
 ```
 
@@ -210,13 +191,8 @@
 ```json
 {
   "success": true,
-<<<<<<< HEAD
   "buy_count": 1247,
   "message": "Buy logged successfully. Total buys: 1247"
-=======
-  "visit_count": 1247,
-  "message": "Visit logged successfully. Total visits: 1247"
->>>>>>> 41290302
 }
 ```
 
@@ -242,7 +218,6 @@
 ```bash
 curl -X POST http://localhost:8080/buy \
   -H "Content-Type: application/json" \
-<<<<<<< HEAD
   -d '{
     "user_id": 12345,
     "promotion_id": 67890,
@@ -280,13 +255,6 @@
 ### 2. **GET /stats** - Get promotion campaign analytics
 
 **Purpose**: Returns comprehensive analytics about promotion performance including buy metrics, server uptime, and campaign statistics for decision-making.
-=======
-  -d '{"user_id": "customer123", "page_url": "https://ecommerce.com/promotion"}'
-```
-
-#### 2. **GET /stats** - Get promotion campaign statistics  
-Returns comprehensive statistics about the promotion campaign including visitor metrics and campaign performance.
->>>>>>> 41290302
 
 **Query Parameters:**
 - `timeframe_hours` (optional): Timeframe in hours for recent buys calculation
@@ -385,15 +353,10 @@
    # Server available at http://localhost:8080
    ```
 
-<<<<<<< HEAD
 2. **Test logging a purchase:**
-=======
-2. **Test logging a promotion visit:**
->>>>>>> 41290302
    ```bash
    curl -X POST http://localhost:8080/buy \
      -H "Content-Type: application/json" \
-<<<<<<< HEAD
      -d '{
        "user_id": 12345,
        "promotion_id": 67890,
@@ -408,24 +371,12 @@
    curl http://localhost:8080/stats
    
    # Recent buys (last 30 minutes)  
-=======
-     -d '{"user_id": "test_customer", "page_url": "https://ecommerce.com/promotion"}'
-   ```
-
-3. **Check promotion statistics:**
-   ```bash
-   # Default campaign stats (1 hour recent visitors)
-   curl http://localhost:8080/stats
-   
-   # Custom timeframe stats (30 minutes recent visitors)
->>>>>>> 41290302
    curl "http://localhost:8080/stats?timeframe_hours=0.5"
    
    # Daily analytics
    curl "http://localhost:8080/stats?timeframe_hours=24.0"
    ```
 
-<<<<<<< HEAD
 4. **Verify server health:**
    ```bash
    curl http://localhost:8080/health
@@ -434,11 +385,6 @@
 ### Performance Testing
 
 Load test the API with Locust for promotion campaign simulation:
-=======
-#### Performance Testing
-
-Load test the API with Locust:
->>>>>>> 41290302
 
 ```bash
 # Install testing dependencies
@@ -455,7 +401,6 @@
 
 **Quick load tests:**
 ```bash
-<<<<<<< HEAD
 # Light load (10 concurrent users, 60 seconds)
 locust --host=http://localhost:8080 --users 10 --spawn-rate 2 --run-time 60s --headless
 
@@ -613,21 +558,4 @@
     url = f"http://localhost:8080/stats?timeframe_hours={timeframe_hours}"
     response = requests.get(url)
     return response.json()
-``` 
-=======
-# Light load (10 users, 60 seconds)
-locust --host=http://localhost:8080 --users 10 --spawn-rate 2 --run-time 60s --headless
-
-# Heavy load (100 users, 5 minutes)  
-locust --host=http://localhost:8080 --users 100 --spawn-rate 10 --run-time 300s --headless
-```
-
-### Architecture Notes
-
-- **Thread Safety:** Uses multiprocessing.Manager with locks to prevent race conditions during high-traffic promotion periods
-- **MockedDB:** Simulates customer visit tracking database using shared memory objects
-- **FastAPI:** Provides automatic API documentation and request validation for e-commerce integration
-- **Pydantic:** Ensures type safety for customer visit data and promotion statistics
-- **Campaign Analytics:** Real-time visitor counting and statistics for promotion publicity campaigns
-- **Parameter Validation:** Automatically validates timeframe_hours range (0.1-168.0) for campaign reporting periods 
->>>>>>> 41290302
+``` 